--- conflicted
+++ resolved
@@ -61,68 +61,6 @@
         this.controller.updateLayerSelection(evt.ctrlKey, evt.shiftKey, this.controller.getLayersAtIndex(layerIndex));
         evt.stopPropagation();
     }
-<<<<<<< HEAD
-});
-
-Timeline.updateFrameSelection = function (frameIndex, evt) {
-    this.controller.updateFrameSelection(evt.ctrlKey, evt.shiftKey, frameIndex);
-    evt.stopPropagation();
-};
-
-Timeline.updateLayerSelection = function (layerIndex, evt) {
-    this.controller.updateLayerSelection(evt.ctrlKey, evt.shiftKey, this.getLayersAtIndex(layerIndex));
-    evt.stopPropagation();
-};
-
-Timeline.updateLayerAndFrameSelection = function (layerIndex, frameIndex, evt) {
-    this.controller.updateLayerAndFrameSelection(evt.ctrlKey, evt.shiftKey, this.getLayersAtIndex(layerIndex), frameIndex);
-    evt.stopPropagation();
-};
-
-Timeline.repaint = function () {
-    VirtualDOMView.repaint.call(this);
-
-    // Update the thumbnail of the current frame.
-    const currentThumbnailContainer = document.querySelector(".frame-thumbnail.current");
-
-    if (currentThumbnailContainer) {
-        html2canvas(document.getElementById("sozi-editor-view-preview")).then(canvas => {
-            const style  = getComputedStyle(currentThumbnailContainer);
-            const width  = currentThumbnailContainer.clientWidth  - parseFloat(style.paddingLeft) - parseFloat(style.paddingRight);
-            const height = currentThumbnailContainer.clientHeight - parseFloat(style.paddingTop)  - parseFloat(style.paddingBottom);
-
-            canvas.style = `max-width:${width}px; max-height:${height}px`;
-
-            if (currentThumbnailContainer.firstChild) {
-                currentThumbnailContainer.replaceChild(canvas, currentThumbnailContainer.firstChild);
-            }
-            else {
-                currentThumbnailContainer.appendChild(canvas);
-            }
-        });
-    }
-
-    const topLeft = this.rootNode.querySelector(".timeline-top-left");
-    const topRight = this.rootNode.querySelector(".timeline-top-right");
-    const bottomLeft = this.rootNode.querySelector(".timeline-bottom-left");
-    const bottomRight = this.rootNode.querySelector(".timeline-bottom-right");
-
-    const topLeftTable = topLeft.querySelector("table");
-    const topRightTable = topRight.querySelector("table");
-    const bottomLeftTable = bottomLeft.querySelector("table");
-
-    const leftWidth = Math.max(topLeftTable.clientWidth, bottomLeftTable.clientWidth);
-    const rightWidth = this.rootNode.clientWidth - leftWidth;
-    const topHeight = Math.max(topLeftTable.clientHeight, topRightTable.clientHeight);
-    const bottomHeight = this.rootNode.clientHeight - topHeight;
-
-    // Fit the width of the left tables,
-    // allocate remaining width to the right tables
-    topLeft.style.width = bottomLeft.style.width =
-    topLeftTable.style.width = bottomLeftTable.style.width = leftWidth + "px";
-    topRight.style.width = bottomRight.style.width = rightWidth + "px";
-=======
->>>>>>> db17788b
 
     updateLayerAndFrameSelection(layerIndex, frameIndex, evt) {
         this.controller.updateLayerAndFrameSelection(evt.ctrlKey, evt.shiftKey, this.controller.getLayersAtIndex(layerIndex), frameIndex);
@@ -131,6 +69,26 @@
 
     repaint() {
         super.repaint();
+
+        // Update the thumbnail of the current frame.
+        const currentThumbnailContainer = this.container.querySelector(".frame-thumbnail.current");
+
+        if (currentThumbnailContainer) {
+            html2canvas(document.getElementById("sozi-editor-view-preview")).then(canvas => {
+                const style  = getComputedStyle(currentThumbnailContainer);
+                const width  = currentThumbnailContainer.clientWidth  - parseFloat(style.paddingLeft) - parseFloat(style.paddingRight);
+                const height = currentThumbnailContainer.clientHeight - parseFloat(style.paddingTop)  - parseFloat(style.paddingBottom);
+
+                canvas.style = `max-width:${width}px; max-height:${height}px`;
+
+                if (currentThumbnailContainer.firstChild) {
+                    currentThumbnailContainer.replaceChild(canvas, currentThumbnailContainer.firstChild);
+                }
+                else {
+                    currentThumbnailContainer.appendChild(canvas);
+                }
+            });
+        }
 
         const topLeft = this.container.querySelector(".timeline-top-left");
         const topRight = this.container.querySelector(".timeline-top-right");
@@ -182,59 +140,6 @@
             return even;
         }
 
-<<<<<<< HEAD
-    return h("div", [
-        h("div.timeline-top-left", [
-            h("table.timeline", [
-                h("tr", [
-                    h("th",
-                        h("button", {
-                            title: _("Delete the selected frames"),
-                            disabled: this.selection.selectedFrames.length ? undefined : "disabled",
-                            onclick() { c.deleteFrames(); }
-                        },
-                            h("i.fa.fa-trash"))),
-                    h("th",
-                        h("button", {
-                            title: _("Create a new frame"),
-                            onclick() { c.addFrame(); }
-                        },
-                            h("i.fa.fa-plus"))),
-                ]),
-                h("tr",
-                    h("th", {attributes: {colspan: 2}},
-                        h("select", {
-                            onchange: evt => {
-                                const value = evt.target.value;
-                                evt.target.value = "__add__";
-                                this.addLayer(value);
-                            }
-                        }, [
-                            h("option", {value: "__add__", selected: "selected"}, _("Add layer")),
-                            this.presentation.layers.slice().reverse()
-                                .filter(layer => !layer.auto && this.defaultLayers.indexOf(layer) >= 0)
-                                .map(layer => h("option", {value: layer.index}, layer.label))
-                        ])
-                    )
-                ),
-                c.getPreference("showThumbnails") ? h("tr") : null
-            ])
-        ]),
-        h("div.timeline-bottom-left", [
-            h("table.timeline", [
-                this.hasDefaultLayer ? h("tr", [
-                    h("th.layer-icons", [
-                        defaultLayersAreVisible ?
-                            h("i.visibility.fa.fa-eye", {
-                                title: _("This layer is visible. Click to hide it."),
-                                onclick: evt => this.toggleLayerVisibility(-1, evt)
-                            }) :
-                            h("i.visibility.fa.fa-eye-slash", {
-                                title: _("This layer is hidden. Click to show it."),
-                                onclick: evt => this.toggleLayerVisibility(-1, evt)
-                            }),
-                        h("i.remove.fa.fa-times", {style: {visibility: "hidden"}})
-=======
         const defaultLayersAreVisible = controller.defaultLayers.some(layer => layer.isVisible);
 
         return h("div", [
@@ -254,7 +159,6 @@
                                 onclick() { controller.addFrame(); }
                             }, h("i.fas.fa-plus"))
                         ]),
->>>>>>> db17788b
                     ]),
                     h("tr", [
                         h("th", {colspan: 2},
@@ -277,7 +181,8 @@
                                     .map(layer => h("option", {value: layer.index}, layer.label))
                             ])
                         )
-                    ])
+                    ]),
+                    controller.getPreference("showThumbnails") ? h("tr") : null
                 ])
             ]),
             h("div.timeline-bottom-left", [
@@ -337,43 +242,6 @@
                                 (this.selection.selectedFrames.indexOf(frame) >= 0 ? " selected" : "") +
                                 (frame === this.selection.currentFrame ? " current" : ""),
                             onclick: evt => this.updateFrameSelection(frameIndex, evt)
-<<<<<<< HEAD
-                        }, frame.title)
-                    )
-                ),
-                c.getPreference("showThumbnails") ? h("tr",
-                    this.presentation.frames.map((frame, frameIndex) => h("th", {
-                            title: frame.title,
-                            className: "frame-thumbnail" +
-                                (this.selection.selectedFrames.indexOf(frame) >= 0 ? " selected" : "") +
-                                (frame === this.selection.currentFrame ? " current" : ""),
-                            onclick: evt => this.updateFrameSelection(frameIndex, evt)
-                        })
-                    )
-                ) : null
-            ])
-        ]),
-        h("div.timeline-bottom-right", {
-            onscroll: evt => {
-                this.rootNode.querySelector(".timeline-top-right").scrollLeft = evt.target.scrollLeft;
-                this.rootNode.querySelector(".timeline-bottom-left").scrollTop = evt.target.scrollTop;
-            }
-        }, [
-            h("table.timeline", [
-                this.hasDefaultLayer ? h("tr",
-                    this.presentation.frames.map((frame, frameIndex) => h("td", {
-                        className:
-                            (this.defaultLayersAreSelected && this.selection.selectedFrames.indexOf(frame) >= 0 ? "selected" : "") +
-                            (frame === this.selection.currentFrame ? " current" : "") +
-                            (frameIndex > 0 && frame.layerProperties[this.defaultLayers[0].index].link ? " link" : "") +
-                            (updateEven(frame, this.defaultLayers[0]) ? " even" : " odd"),
-                        onclick: evt => this.updateLayerAndFrameSelection(-1, frameIndex, evt)
-                    }))
-                ) : null,
-                this.presentation.layers.slice().reverse()
-                    .filter(layer => this.editableLayers.indexOf(layer) >= 0)
-                    .map(layer => h("tr",
-=======
                         }, [
                             h("i.insert-before.fas.fa-arrow-circle-down", {
                                 title: Jed.sprintf(_("Insert selection before frame %d"), frameIndex + 1),
@@ -401,7 +269,17 @@
                                 onclick: evt => this.updateFrameSelection(frameIndex, evt)
                             }, frame.title)
                         )
-                     )
+                     ),
+                     controller.getPreference("showThumbnails") ? h("tr",
+                         this.presentation.frames.map((frame, frameIndex) => h("th", {
+                                 title: frame.title,
+                                 className: "frame-thumbnail" +
+                                     (this.selection.selectedFrames.indexOf(frame) >= 0 ? " selected" : "") +
+                                     (frame === this.selection.currentFrame ? " current" : ""),
+                                 onclick: evt => this.updateFrameSelection(frameIndex, evt)
+                             })
+                         )
+                     ) : null
                 ])
             ]),
             h("div.timeline-bottom-right", {
@@ -411,7 +289,6 @@
                 }
             }, h("table.timeline", [
                     controller.hasDefaultLayer ? h("tr",
->>>>>>> db17788b
                         this.presentation.frames.map((frame, frameIndex) => h("td", {
                             className:
                                 (controller.defaultLayersAreSelected && this.selection.selectedFrames.indexOf(frame) >= 0 ? "selected" : "") +
