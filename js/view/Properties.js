--- conflicted
+++ resolved
@@ -343,7 +343,7 @@
 
 Properties.renderFileField = function (property, disabled, getter, setter, acceptsEmpty, title) {
     const c = this.controller;
-
+console.log(title);
     const values = asArray(getter.call(c, property));
     const className = values.length > 1 ? "multiple" : undefined;
     const value = values.length >= 1 ? values[values.length - 1] : "";
@@ -371,9 +371,6 @@
                 document.getElementById("field-videoHeight").disabled = false;
             }
         }
-<<<<<<< HEAD
-    });
-=======
         // onchange() {
         //     const files = remote.dialog.showOpenDialog({
         //         title: _("Choose video lol"),
@@ -404,8 +401,4 @@
         //     }
         // }
     }, h("i.fa.fa-folder-open-o"));
-<<<<<<< HEAD
->>>>>>> 9b1492d609a00b974bc1cbc736db075afd52fe42
-=======
->>>>>>> 9b1492d6
 };