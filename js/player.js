/* This Source Code Form is subject to the terms of the Mozilla Public
 * License, v. 2.0. If a copy of the MPL was not distributed with this
 * file, You can obtain one at http://mozilla.org/MPL/2.0/. */

"use strict";

import {Presentation} from "./model/Presentation";
import {Viewport} from "./player/Viewport";
import {Player} from "./player/Player";
import * as Media from "./player/Media";
import * as FrameList from "./player/FrameList";
import * as FrameNumber from "./player/FrameNumber";
import * as FrameURL from "./player/FrameURL";

window.addEventListener("load", function () {

<<<<<<< HEAD
    var presentation = Presentation.init(document.querySelector("svg"));
    var viewport = Viewport.init(presentation);
    viewport.onLoad();
    presentation.fromStorable(window.soziPresentationData);
    var player = Player.init(viewport, presentation);
    window.soziPresentation = presentation;
    window.soziViewport = viewport;
    window.soziPlayer = player;
    media.init(player);
=======
    Presentation.init(document.querySelector("svg"));
    Viewport.init(Presentation).onLoad();
    Presentation.fromStorable(window.soziPresentationData);
    Player.init(Viewport, Presentation);
    Media.init(Player);
    FrameList.init(Player);
    FrameNumber.init(Player);
    FrameURL.init(Player);
>>>>>>> 87e0b723

    Player.addListener("change:playing", function (player, playing) {
        if (playing) {
            document.title = Presentation.title;
        }
        else {
            document.title = Presentation.title + "(Paused)";
        }
    });

    window.addEventListener('resize', Viewport.repaint.bind(Viewport));

    if (Presentation.frames.length) {
        Player.playFromIndex(0);
    }

    Viewport.repaint();
});<|MERGE_RESOLUTION|>--- conflicted
+++ resolved
@@ -14,17 +14,6 @@
 
 window.addEventListener("load", function () {
 
-<<<<<<< HEAD
-    var presentation = Presentation.init(document.querySelector("svg"));
-    var viewport = Viewport.init(presentation);
-    viewport.onLoad();
-    presentation.fromStorable(window.soziPresentationData);
-    var player = Player.init(viewport, presentation);
-    window.soziPresentation = presentation;
-    window.soziViewport = viewport;
-    window.soziPlayer = player;
-    media.init(player);
-=======
     Presentation.init(document.querySelector("svg"));
     Viewport.init(Presentation).onLoad();
     Presentation.fromStorable(window.soziPresentationData);
@@ -33,7 +22,6 @@
     FrameList.init(Player);
     FrameNumber.init(Player);
     FrameURL.init(Player);
->>>>>>> 87e0b723
 
     Player.addListener("change:playing", function (player, playing) {
         if (playing) {
